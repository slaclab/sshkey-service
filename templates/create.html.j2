<!DOCTYPE html>
<html>
<head>
    <title>{{ title }}</title>
</head>
<body>
    <h1>{{ username }}</h1>
    <p>{{ message }}</p>
    <pre><code>
    # save the private and public keys to local disk
    # do we really want to use the finger_print as the filename? how do keep the local files purged of useless keys?
    mkdir -p {{ prefix_path }}
    chmod 700 {{ prefix_path }}
    cat > {{ prefix_path}}//{{ keys['finger_print'] }} << EOF
{{ keys['private_key'] }}
EOF
    chmod 600 {{ prefix_path}}/{{ keys['finger_print'] }}
    cat > {{ prefix_path}}/{{ keys['finger_print'] }}.pub << EOF
{{ keys['public_key'] }}
<<<<<<< HEAD
EOF
=======
    EOF
    chmod 600 {{ prefix_path}}//{{ keys['finger_print'] }}{,.pub}
>>>>>>> a7f542ad
    cat >> ~/.ssh/config << EOF
Host s3df sdfssh002.sdf.slac.stanford.edu s3dflogin-mfa.slac.stanford.edu
    User {{ username }}
    IdentityFile {{ prefix_path}}/{{ keys['finger_print'] }} 
EOF
    </code></pre>
    This keypair was created_at {{ keys['created_at'] }}, valid_until {{ keys['valid_until']}} and will expires_at {{ keys['expires_at'] }}.
</html><|MERGE_RESOLUTION|>--- conflicted
+++ resolved
@@ -7,23 +7,19 @@
     <h1>{{ username }}</h1>
     <p>{{ message }}</p>
     <pre><code>
-    # save the private and public keys to local disk
-    # do we really want to use the finger_print as the filename? how do keep the local files purged of useless keys?
-    mkdir -p {{ prefix_path }}
-    chmod 700 {{ prefix_path }}
-    cat > {{ prefix_path}}//{{ keys['finger_print'] }} << EOF
+# save the private and public keys to local disk
+# do we really want to use the finger_print as the filename? how do keep the local files purged of useless keys?
+mkdir -p {{ prefix_path }}
+chmod 700 {{ prefix_path }}
+cat > {{ prefix_path}}//{{ keys['finger_print'] }} << EOF
 {{ keys['private_key'] }}
 EOF
-    chmod 600 {{ prefix_path}}/{{ keys['finger_print'] }}
-    cat > {{ prefix_path}}/{{ keys['finger_print'] }}.pub << EOF
+chmod 600 {{ prefix_path}}/{{ keys['finger_print'] }}
+cat > {{ prefix_path}}/{{ keys['finger_print'] }}.pub << EOF
 {{ keys['public_key'] }}
-<<<<<<< HEAD
 EOF
-=======
-    EOF
-    chmod 600 {{ prefix_path}}//{{ keys['finger_print'] }}{,.pub}
->>>>>>> a7f542ad
-    cat >> ~/.ssh/config << EOF
+chmod 600 {{ prefix_path}}//{{ keys['finger_print'] }}{,.pub}
+cat >> ~/.ssh/config << EOF
 Host s3df sdfssh002.sdf.slac.stanford.edu s3dflogin-mfa.slac.stanford.edu
     User {{ username }}
     IdentityFile {{ prefix_path}}/{{ keys['finger_print'] }} 

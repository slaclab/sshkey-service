--- conflicted
+++ resolved
@@ -30,12 +30,7 @@
 $(for k in $keys; do echo "    IdentityFile {{ prefix_path }}/$k"; done)
 EOF
     </code></pre>
-<<<<<<< HEAD
 
+    <p>This keypair ({{ keys['finger_print'] }}) was created_at {{ keys['created_at'] }} from source_ip {{ keys['source_ip'] }}, valid_until {{ keys['valid_until']}} and will expires_at {{ keys['expires_at'] }}.</p>
 
-
-    This keypair ({{ keys['finger_print'] }}) was created_at {{ keys['created_at'] }}, valid_until {{ keys['valid_until'] }} and will expires_at {{ keys['expires_at'] }}.
-=======
-    This keypair ({{ keys['finger_print'] }}) was created_at {{ keys['created_at'] }} from source_ip {{ keys['source_ip'] }}, valid_until {{ keys['valid_until']}} and will expires_at {{ keys['expires_at'] }}.
->>>>>>> 4b99d04f
 </html>